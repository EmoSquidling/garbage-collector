export * from "./scepter";
export * from "./candyMap";
export * from "./gingerbread";
export * from "./worksheds";
export * from "./autumnaton";
export * from "./extrovermectin";
export * from "./realm";
export * from "./synthesis";
export * from "./latte";
export * from "./aprilingband";
export * from "./chestMimic";
<<<<<<< HEAD
export * from "./darts";
=======
export * from "./mayam";
>>>>>>> 7b9a0619
<|MERGE_RESOLUTION|>--- conflicted
+++ resolved
@@ -9,8 +9,5 @@
 export * from "./latte";
 export * from "./aprilingband";
 export * from "./chestMimic";
-<<<<<<< HEAD
 export * from "./darts";
-=======
-export * from "./mayam";
->>>>>>> 7b9a0619
+export * from "./mayam";