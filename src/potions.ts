--- conflicted
+++ resolved
@@ -36,9 +36,6 @@
   sumNumbers,
 } from "libram";
 import { acquire } from "./acquire";
-<<<<<<< HEAD
-import { baseMeat, globalOptions, HIGHLIGHT, pillkeeperOpportunityCost, turnsToNC } from "./lib";
-=======
 import {
   baseMeat,
   globalOptions,
@@ -47,8 +44,6 @@
   pillkeeperOpportunityCost,
   turnsToNC,
 } from "./lib";
-import { embezzlerCount } from "./embezzler";
->>>>>>> a7a6cb26
 import { usingPurse } from "./outfit";
 import { estimatedTurns } from "./turns";
 
