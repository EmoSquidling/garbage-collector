--- conflicted
+++ resolved
@@ -1,110 +1,3 @@
-<<<<<<< HEAD
-import {
-  abort,
-  adv1,
-  buy,
-  changeMcd,
-  cliExecute,
-  equip,
-  familiarEquippedEquipment,
-  fileToBuffer,
-  gamedayToInt,
-  getCampground,
-  getClanLounge,
-  haveSkill,
-  hippyStoneBroken,
-  holiday,
-  inebrietyLimit,
-  Item,
-  itemAmount,
-  itemPockets,
-  mallPrice,
-  maximize,
-  meatPockets,
-  myClass,
-  myDaycount,
-  myHash,
-  myHp,
-  myInebriety,
-  myMaxhp,
-  myPath,
-  myPrimestat,
-  myThrall,
-  pickedPockets,
-  pocketItems,
-  pocketMeat,
-  print,
-  putCloset,
-  restoreHp,
-  retrieveItem,
-  retrievePrice,
-  runChoice,
-  scrapPockets,
-  toItem,
-  toSlot,
-  toUrl,
-  use,
-  useFamiliar,
-  useSkill,
-  visitUrl,
-  votingBoothInitiatives,
-} from "kolmafia";
-import {
-  $class,
-  $coinmaster,
-  $effect,
-  $familiar,
-  $familiars,
-  $item,
-  $items,
-  $location,
-  $monster,
-  $skill,
-  $skills,
-  $slot,
-  $thrall,
-  BeachComb,
-  ChateauMantegna,
-  CrimboShrub,
-  ensureEffect,
-  findLeprechaunMultiplier,
-  get,
-  getModifier,
-  have,
-  Pantogram,
-  property,
-  Robortender,
-  set,
-  SongBoom,
-  SourceTerminal,
-  sum,
-  uneffect,
-  withProperty,
-} from "libram";
-import { meatFamiliar, setBestLeprechaunAsMeatFamiliar } from "./familiar";
-import {
-  argmax,
-  baseMeat,
-  coinmasterPrice,
-  garbageTouristRatio,
-  globalOptions,
-  HIGHLIGHT,
-  logMessage,
-  realmAvailable,
-  today,
-  tryFeast,
-  turnsToNC,
-  userConfirmDialog,
-} from "./lib";
-import { withStash } from "./clan";
-import { refreshLatte } from "./outfit";
-import { doingExtrovermectin } from "./extrovermectin";
-import { garboAverageValue, garboValue } from "./session";
-import { acquire } from "./acquire";
-import { estimatedTentacles } from "./fights";
-import { digitizedMonstersRemaining, estimatedTurns } from "./turns";
-const embezzlerCount = () => 0;
-=======
 import { DailyTasks } from "./tasks/daily";
 import { PostFreeFightTasks } from "./tasks/postFreeFight";
 import { DailyItemTasks } from "./tasks/dailyItems";
@@ -113,7 +6,6 @@
 import { runSafeGarboTasks } from "./tasks/engine";
 import { AscendingTasks } from "./tasks/ascending";
 
->>>>>>> a7a6cb26
 export function dailySetup(): void {
   runSafeGarboTasks([
     ...DailyFamiliarTasks,
